/*
 * Copyright 2025 CloudWeGo Authors
 *
 * Licensed under the Apache License, Version 2.0 (the "License");
 * you may not use this file except in compliance with the License.
 * You may obtain a copy of the License at
 *
 *     http://www.apache.org/licenses/LICENSE-2.0
 *
 * Unless required by applicable law or agreed to in writing, software
 * distributed under the License is distributed on an "AS IS" BASIS,
 * WITHOUT WARRANTIES OR CONDITIONS OF ANY KIND, either express or implied.
 * See the License for the specific language governing permissions and
 * limitations under the License.
 */

package mcp

import (
	"context"
	"fmt"

	"github.com/bytedance/sonic"
	"github.com/cloudwego/eino/components/tool"
	"github.com/cloudwego/eino/schema"
	"github.com/getkin/kin-openapi/openapi3"
	"github.com/mark3labs/mcp-go/client"
	"github.com/mark3labs/mcp-go/mcp"
)

type Config struct {
	// Cli is the MCP (Model Control Protocol) client, ref: https://github.com/mark3labs/mcp-go?tab=readme-ov-file#tools
	// Notice: should Initialize with server before use
	Cli client.MCPClient
	// ToolNameList specifies which tools to fetch from MCP server
	// If empty, all available tools will be fetched
	ToolNameList []string
	// ToolCallResultHandler is a function that processes the result after a tool call completes
	// It can be used for custom processing of tool call results
	// If nil, no additional processing will be performed
	ToolCallResultHandler func(ctx context.Context, name string, result *mcp.CallToolResult) (*mcp.CallToolResult, error)
}

func GetTools(ctx context.Context, conf *Config) ([]tool.BaseTool, error) {
	listResults, err := conf.Cli.ListTools(ctx, mcp.ListToolsRequest{})
	if err != nil {
		return nil, fmt.Errorf("list mcp tools fail: %w", err)
	}

	nameSet := make(map[string]struct{})
	for _, name := range conf.ToolNameList {
		nameSet[name] = struct{}{}
	}

	ret := make([]tool.BaseTool, 0, len(listResults.Tools))
	for _, t := range listResults.Tools {
		if len(conf.ToolNameList) > 0 {
			if _, ok := nameSet[t.Name]; !ok {
				continue
			}
		}

		marshaledInputSchema, err := sonic.Marshal(t.InputSchema)
		if err != nil {
			return nil, fmt.Errorf("conv mcp tool input schema fail(marshal): %w, tool name: %s", err, t.Name)
		}
		inputSchema := &openapi3.Schema{}
		err = sonic.Unmarshal(marshaledInputSchema, inputSchema)
		if err != nil {
			return nil, fmt.Errorf("conv mcp tool input schema fail(unmarshal): %w, tool name: %s", err, t.Name)
		}

		ret = append(ret, &toolHelper{
			cli: conf.Cli,
			info: &schema.ToolInfo{
				Name:        t.Name,
				Desc:        t.Description,
				ParamsOneOf: schema.NewParamsOneOfByOpenAPIV3(inputSchema),
			},
			toolCallResultHandler: conf.ToolCallResultHandler,
		})
	}

	return ret, nil
}

type toolHelper struct {
	cli                   client.MCPClient
	info                  *schema.ToolInfo
	toolCallResultHandler func(ctx context.Context, name string, result *mcp.CallToolResult) (*mcp.CallToolResult, error)
}

func (m *toolHelper) Info(ctx context.Context) (*schema.ToolInfo, error) {
	return m.info, nil
}

func (m *toolHelper) InvokableRun(ctx context.Context, argumentsInJSON string, opts ...tool.Option) (string, error) {
	arg := make(map[string]any)
	err := sonic.Unmarshal([]byte(argumentsInJSON), &arg)
	if err != nil {
		return "", fmt.Errorf("failed to unmarshal mcp tool input to map[string]any, input: %s, error: %w", argumentsInJSON, err)
	}
	result, err := m.cli.CallTool(ctx, mcp.CallToolRequest{
		Request: mcp.Request{
			Method: "tools/call",
		},
		Params: struct {
			Name      string    `json:"name"`
			Arguments any       `json:"arguments,omitempty"`
			Meta      *mcp.Meta `json:"_meta,omitempty"`
		}{
			Name:      m.info.Name,
			Arguments: arg,
		},
	})
	if err != nil {
		return "", fmt.Errorf("failed to call mcp tool: %w", err)
<<<<<<< HEAD
=======
	}

	if m.toolCallResultHandler != nil {
		result, err = m.toolCallResultHandler(ctx, m.info.Name, result)
		if err != nil {
			return "", fmt.Errorf("failed to execute mcp tool call result handler: %w", err)
		}
>>>>>>> 600837d0
	}

	marshaledResult, err := sonic.MarshalString(result)
	if err != nil {
		return "", fmt.Errorf("failed to marshal mcp tool result: %w", err)
	}
	if result.IsError {
		return "", fmt.Errorf("failed to call mcp tool, mcp server return error: %s", marshaledResult)
	}
	return marshaledResult, nil
}<|MERGE_RESOLUTION|>--- conflicted
+++ resolved
@@ -115,8 +115,6 @@
 	})
 	if err != nil {
 		return "", fmt.Errorf("failed to call mcp tool: %w", err)
-<<<<<<< HEAD
-=======
 	}
 
 	if m.toolCallResultHandler != nil {
@@ -124,7 +122,6 @@
 		if err != nil {
 			return "", fmt.Errorf("failed to execute mcp tool call result handler: %w", err)
 		}
->>>>>>> 600837d0
 	}
 
 	marshaledResult, err := sonic.MarshalString(result)
